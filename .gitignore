--- conflicted
+++ resolved
@@ -102,11 +102,4 @@
 .mcp-alminni.json
 
 # MCP Registry authentication tokens
-.mcpregistry_*
-
-<<<<<<< HEAD
-# Trigger CI on PR
-# Test PR CI trigger
-=======
-# Test commit to verify CI
->>>>>>> 23884b0e
+.mcpregistry_*