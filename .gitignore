# Dependencies
node_modules/
npm-debug.log*
yarn-debug.log*
yarn-error.log*

# Build outputs
dist/
build/
*.tsbuildinfo

# Environment and config
.env
.env.local
.env.development.local
.env.test.local
.env.production.local
config/default.yaml
config/local.yaml
tmp/

# Runtime data
data/lessons.json
data/*.db
data/*.sqlite

# Logs
logs/
*.log

# Runtime
pids
*.pid
*.seed
*.pid.lock

# Coverage
coverage/
.nyc_output

# IDE
.vscode/
.idea/
*.swp
*.swo
*~

# OS
.DS_Store
.DS_Store?
._*
.Spotlight-V100
.Trashes
ehthumbs.db
Thumbs.db

# Testing
.jest/

# Debug
debug/
manifests/

# Kubernetes
*.kubeconfig
kubeconfig*.yaml



logs
dev-debug.log
# Dependency directories
# Environment variables
# Editor directories and files
.idea
.vscode
*.suo
*.ntvs*
*.njsproj
*.sln
*.sw?
# OS specific

# Task files
# tasks.json
# tasks/

# Taskmaster
.taskmaster/ 

# Creds
gcp-creds.json
azure-creds.json

# Crush
.crush/

# Local testing scripts
start-http-server.sh

<<<<<<< HEAD
# GitHub tokens and secrets
.mcpregistry_github_token

# MCPs
.mcp-alminni.json
=======
# MCP Registry authentication tokens
.mcpregistry_*
>>>>>>> cb73cf86
<|MERGE_RESOLUTION|>--- conflicted
+++ resolved
@@ -98,13 +98,8 @@
 # Local testing scripts
 start-http-server.sh
 
-<<<<<<< HEAD
-# GitHub tokens and secrets
-.mcpregistry_github_token
-
 # MCPs
 .mcp-alminni.json
-=======
+
 # MCP Registry authentication tokens
 .mcpregistry_*
->>>>>>> cb73cf86
