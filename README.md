# DevOps AI Toolkit

<div align="center">

![DevOps AI Toolkit Logo](assets/images/logo.png)

</div>

DevOps AI Toolkit is an AI-powered development productivity platform that enhances software development workflows through intelligent automation and AI-driven assistance.


## Who is this for?

### Kubernetes Deployment
- **Developers**: Deploy applications without needing deep Kubernetes expertise
- **Platform Engineers**: Create organizational deployment patterns that enhance AI recommendations with institutional knowledge and best practices, and scan cluster resources to enable semantic matching for dramatically improved recommendation accuracy
- **Security Engineers**: Define governance policies that integrate into deployment workflows with optional Kyverno enforcement

<<<<<<< HEAD
### Kubernetes Issue Remediation
- **DevOps Engineers**: Quickly diagnose and fix Kubernetes issues without deep troubleshooting expertise
- **SRE Teams**: Automate root cause analysis and generate executable remediation commands
- **Support Teams**: Handle incident response with AI-guided investigation and repair workflows

=======
>>>>>>> cb73cf86
### Documentation Testing  
- **Documentation Maintainers**: Automatically validate documentation accuracy and catch outdated content
- **Technical Writers**: Identify which sections need updates and prioritize work effectively
- **Open Source Maintainers**: Ensure documentation works correctly for new contributors

### Shared Prompts Library
- **Development Teams**: Share proven prompts across projects without file management
- **Project Managers**: Standardize workflows with consistent prompt usage across teams
- **Individual Developers**: Access curated prompt library via native slash commands

### AI Integration
- **AI Agents**: Integrate all capabilities with Claude Code, Cursor, or VS Code for conversational workflows

## Key Features

### Kubernetes Deployment Intelligence
🔍 **Smart Discovery**: Automatically finds all available resources and operators in your cluster  
🧠 **Semantic Capability Management**: Discovers what each resource actually does for intelligent matching  
🤖 **AI Recommendations**: Smart intent clarification gathers missing context, then provides deployment suggestions tailored to your specific cluster setup with enhanced semantic understanding  
🔧 **Operator-Aware**: Leverages custom operators and CRDs when available  
🚀 **Complete Workflow**: From discovery to deployment with automated Kubernetes integration

#### Capability-Enhanced Recommendations
Transform how AI understands your cluster by discovering semantic capabilities of each resource:

**The Problem**: Traditional discovery sees `sqls.devopstoolkit.live` as a meaningless name among hundreds of resources.

**The Solution**: Capability management teaches the system that `sqls.devopstoolkit.live` handles PostgreSQL databases with multi-cloud support.

**Before Capability Management:**
```
User: "I need a PostgreSQL database"
AI: Gets 400+ generic resource names → picks complex multi-resource solution
Result: Misses optimal single-resource solutions
```

**After Capability Management:**
```
User: "I need a PostgreSQL database"  
AI: Gets pre-filtered relevant resources with rich context
Result: Finds sqls.devopstoolkit.live as perfect match ✨
```

**Get Started**: See the [Tools and Features Overview](./docs/mcp-tools-overview.md) for complete guide to all available tools including capability management, deployment recommendations, and workflow integration.

<<<<<<< HEAD
### Kubernetes Issue Remediation
🔍 **AI-Powered Root Cause Analysis**: Multi-step investigation loop identifies the real cause behind Kubernetes failures  
🛠️ **Executable Remediation**: Generates specific kubectl commands with risk assessment and validation  
⚡ **Dual Execution Modes**: Manual approval workflow or automatic execution based on confidence thresholds  
🔒 **Safety Mechanisms**: Automatic fallback to manual mode when validation discovers additional issues  
🎯 **Cross-Resource Intelligence**: Understands how pod issues may require fixes in different resource types (storage, networking, etc.)

=======
>>>>>>> cb73cf86
### Documentation Testing & Validation
📖 **Automated Testing**: Validates documentation by executing commands and testing examples  
🔍 **Two-Phase Validation**: Tests both functionality (does it work?) and semantic accuracy (are descriptions truthful?)  
🛠️ **Fix Application**: User-driven selection and application of recommended documentation improvements  
💾 **Session Management**: Resumable testing workflows for large documentation sets

### Organizational Pattern Management
🏛️ **Pattern Creation**: Define organizational deployment patterns that capture institutional knowledge  
🧠 **AI Enhancement**: Patterns automatically enhance deployment recommendations with organizational context  
<<<<<<< HEAD
🔍 **Semantic Search**: Uses Vector DB technology for intelligent pattern matching based on user intent  
=======
🔍 **Semantic Search**: Uses Vector DB (Qdrant) for intelligent pattern matching based on user intent  
>>>>>>> cb73cf86
📋 **Best Practices**: Share deployment standards across teams through reusable patterns

### Policy Management & Governance
🛡️ **Policy Creation**: Define governance policies that guide users toward compliant configurations  
⚠️ **Compliance Integration**: Policies create required questions with compliance indicators during deployment  
🤖 **Kyverno Generation**: Automatically generates Kyverno ClusterPolicies for active enforcement  
<<<<<<< HEAD
🎯 **Proactive Governance**: Prevents configuration drift by embedding compliance into the recommendation workflow
=======
🎯 **Proactive Governance**: Prevents configuration drift by embedding compliance into the recommendation workflow  
🔍 **Vector Storage**: Uses Qdrant Vector DB for semantic policy matching and retrieval
>>>>>>> cb73cf86

### Shared Prompts Library
🎯 **Native Slash Commands**: Prompts appear as `/dot-ai:prompt-name` in your coding agent  
📚 **Curated Library**: Access proven prompts for code review, documentation, architecture, and project management  
🔄 **Zero Setup**: Connect to MCP server and prompts are immediately available across all projects  
🤝 **Team Consistency**: Standardized prompt usage with centralized management

### AI Integration
⚡ **MCP Integration**: Works seamlessly with Claude Code, Cursor, or VS Code through Model Context Protocol  
🤖 **Conversational Interface**: Natural language interaction for deployment, documentation testing, pattern management, and shared prompt workflows

**Setup Required**: See the [MCP Setup Guide](./docs/mcp-setup.md) for complete configuration instructions.

## See It In Action

[![DevOps AI Toolkit: AI-Powered Application Deployment](https://img.youtube.com/vi/8Yzn-9qQpQI/maxresdefault.jpg)](https://youtu.be/8Yzn-9qQpQI)

This video explains the platform engineering problem and demonstrates the Kubernetes deployment recommendation workflow from intent to running applications.

## Quick Start

### Prerequisites

**For Kubernetes deployment and documentation testing:**
- **Claude API key** (required for AI analysis)
  - Get your API key from [Anthropic Console](https://console.anthropic.com/) (requires account login)
  <!-- dotai-ignore: Console URL may return 403 - expected behavior for auth-protected endpoint -->
  - Set it as environment variable: `export ANTHROPIC_API_KEY=your_api_key_here`

**For shared prompts library:**
- **No API key required** - Works with any MCP-enabled coding agent (other features like deployments do require ANTHROPIC_API_KEY)

**For Kubernetes deployment recommendations:**
- **kubectl** configured with cluster access
  - Verify cluster access with: `kubectl get nodes`
  - Should show your cluster nodes without authentication errors
<!-- dotai-ignore: kubectl verification command output format - implementation-specific -->

**For documentation testing:**
- **Documentation files** to test (Markdown, HTML, etc.)
- **File system access** to the documentation you want to validate

**For organizational pattern management:**
- **Vector DB service** (Qdrant) for pattern storage and semantic search
- **OpenAI API key** (required) for semantic pattern matching and vector operations
- See the [Pattern Management Guide](./docs/pattern-management-guide.md) for complete setup
<<<<<<< HEAD

**For policy management and governance:**
- **Vector DB service** (Qdrant) for policy storage and semantic search
- **OpenAI API key** (required) for semantic policy matching and vector operations  
- **Optional**: Kyverno installed in cluster for active policy enforcement
- See the [Policy Management Guide](./docs/policy-management-guide.md) for complete setup

### Installation

DevOps AI Toolkit is designed to be used through AI development tools via MCP (Model Context Protocol). No direct installation needed - simply configure your AI tool to connect to the MCP server.

=======

**For policy management and governance:**
- **Vector DB service** (Qdrant) for policy storage and semantic search
- **OpenAI API key** (required) for semantic policy matching and vector operations  
- **Optional**: Kyverno installed in cluster for active policy enforcement
- See the [Policy Management Guide](./docs/policy-management-guide.md) for complete setup

### Installation

DevOps AI Toolkit is designed to be used through AI development tools via MCP (Model Context Protocol). No direct installation needed - simply configure your AI tool to connect to the MCP server.

>>>>>>> cb73cf86
### Usage

**🎯 Recommended: Docker Setup (Complete Stack)**
Perfect for getting all features working immediately with minimal setup:

1. **Download Docker Compose configuration:**
```bash
curl -o docker-compose-dot-ai.yaml https://raw.githubusercontent.com/vfarcic/dot-ai/main/docker-compose-dot-ai.yaml
```

2. **Set environment variables and create MCP configuration:**
```bash
# Set your API keys
export ANTHROPIC_API_KEY="sk-ant-api03-your-key-here"
export OPENAI_API_KEY="sk-proj-your-openai-key-here"

# Create MCP configuration for Claude Code
cat > .mcp.json << 'EOF'
{
  "mcpServers": {
    "dot-ai": {
      "command": "docker",
      "args": [
        "compose", 
        "-f",
        "docker-compose-dot-ai.yaml",
        "--env-file",
        ".env",
        "run", 
        "--rm",
        "--remove-orphans",
        "dot-ai"
      ]
    }
  }
}
EOF
```

**What you get:**
- ✅ **Complete Stack**: MCP server + Qdrant vector database included
- ✅ **All Features Working**: Capability management, pattern storage, policy governance, semantic search
- ✅ **No External Dependencies**: Everything runs in containers
- ✅ **Kubernetes Integration**: Direct kubectl access to your clusters
<<<<<<< HEAD

**Alternative Methods**: See the [MCP Setup Guide](docs/mcp-setup.md) for NPX (Node.js) and Development setup options.

=======

**Alternative Methods**: See the [MCP Setup Guide](docs/mcp-setup.md) for NPX (Node.js) and Development setup options.

>>>>>>> cb73cf86
3. **Start your MCP client:**
```bash
claude  # or your preferred MCP-enabled AI tool

# Verify everything works by asking:
"Show dot-ai status"
```

4. **Use conversational workflows:**

**Example: Kubernetes Deployment**
```
User: I want to deploy a web application to my cluster

Agent: I'll help you deploy a web application. Let me get recommendations. First, a few questions to provide better suggestions:

What type of web application is this? Is it for development or production? 
Does it need external access?
[Uses recommend tool for clarification]
<<<<<<< HEAD

User: It's a production Node.js API that needs external access

=======

User: It's a production Node.js API that needs external access

>>>>>>> cb73cf86
Agent: Perfect! Based on your production requirements, I found 3 deployment options. 
Let's use the Production Web Stack with external access.
What's your application name and container image?
[Uses recommend tool with refined intent]

User: App name is "myapp" and image is "myapp:v1.0.0"

Agent: Excellent! Generating production-ready manifests and deploying...
[Uses chooseSolution, answerQuestion, generateManifests, deployManifests]

Agent: ✅ Successfully deployed! Your production API is running with external access.
```

**Example: Capability Management**
```
User: I want to scan my cluster for resource capabilities to improve recommendations

Agent: I'll help you scan your cluster to discover semantic capabilities. This will dramatically improve recommendation accuracy.
[Uses manageOrgData with capabilities scanning]

Agent: Would you like to scan all cluster resources or specify a subset?
Options: 1) All resources 2) Specific subset

User: All resources in auto mode

Agent: Starting comprehensive cluster capability scan...
✅ Capability scan completed! Processed cluster resources successfully.

User: Now I need a PostgreSQL database

Agent: Let me get enhanced recommendations using your capability data.
[Uses recommend tool with capability pre-filtering]

Agent: Perfect! I found sqls.devopstoolkit.live as the top match - it's a managed database solution supporting PostgreSQL with multi-cloud capabilities and low complexity. Much better than the generic StatefulSet approach I would have suggested before!
```

<<<<<<< HEAD
**Example: Kubernetes Issue Remediation**
```
User: Something is wrong with my database in postgres-demo namespace

Agent: I'll investigate the database issue using AI-powered analysis.
[Uses remediate tool for systematic investigation]

Agent: 🔍 Root Cause (95% confidence): PostgreSQL pod can't start because the required PersistentVolumeClaim 'postgres-pvc' is missing.

🔧 Recommended Fix: Create missing PVC
- Risk Level: Low  
- Command: kubectl apply [PVC manifest]

Choose execution: 1) Execute via MCP  2) Show commands

User: 1

Agent: ✅ Issue Resolved! Created postgres-pvc, pod transitioned to Running state. Database is operational!
```

**Example: Policy Management**
=======
**Example: Policy Management**
```
User: I want to create a policy requiring resource limits on all deployments

Agent: I'll help you create a governance policy for resource limits. Let me start the creation workflow.
[Uses manageOrgData with policy creation]

Agent: Please describe your resource limits policy intent:

User: All container deployments must have CPU and memory limits to prevent resource exhaustion. CPU limits should be between 100m-2000m, memory between 128Mi-4Gi.

Agent: Excellent! I've created your Resource Limits Policy and generated a Kyverno ClusterPolicy for enforcement. 

Would you like to:
1. Store policy intent only (for AI guidance)  
2. Apply Kyverno policy to cluster (active enforcement)

User: Apply the Kyverno policy for active enforcement

Agent: ✅ Policy deployed! Now when users deploy applications, they'll get required questions for CPU/memory limits with your specified ranges, and any non-compliant deployments will be blocked by Kyverno.
```

**Example: Documentation Testing**
```
User: I want to test my README.md file to make sure all the examples work

Agent: I'll help you test your README.md for accuracy. Let me start a documentation testing session.
[Uses testDocs tool]

Agent: Found 6 testable sections in your README. Testing installation instructions...

✅ npm install command works correctly
❌ Configuration example has wrong port number (8080 vs 3000)
⚠️  Claims "works out of the box" but requires additional setup

Which issues would you like me to help you fix?

User: Fix the port number directly in the doc, and I'll create a GitHub issue for the setup requirements.

Agent: ✅ Documentation testing complete! Fixed 1 issue directly, 1 issue tracked externally.
```

*Note: Conversational examples are illustrative - actual AI responses will vary based on specific context and implementation.*

**Example: Shared Prompts Library**
```
# Conversational approach
User: I want to create a new PRD for a feature

Agent: I'll help you create a documentation-first PRD. Let me start the process.
[Uses prd-create prompt via /dot-ai:prd-create]

Agent: Great! I've created GitHub issue #34 and the PRD file. What feature would you like to document?

# Direct slash command approach  
User: /dot-ai:prd-create

Agent: I'm executing the PRD creation workflow. Please describe the feature you want to create a PRD for...
>>>>>>> cb73cf86
```
User: I want to create a policy requiring resource limits on all deployments

Agent: I'll help you create a governance policy for resource limits. Let me start the creation workflow.
[Uses manageOrgData with policy creation]

Agent: Please describe your resource limits policy intent:

User: All container deployments must have CPU and memory limits to prevent resource exhaustion. CPU limits should be between 100m-2000m, memory between 128Mi-4Gi.

Agent: Excellent! I've created your Resource Limits Policy and generated a Kyverno ClusterPolicy for enforcement. 

Would you like to:
1. Store policy intent only (for AI guidance)  
2. Apply Kyverno policy to cluster (active enforcement)

User: Apply the Kyverno policy for active enforcement

Agent: ✅ Policy deployed! Now when users deploy applications, they'll get required questions for CPU/memory limits with your specified ranges, and any non-compliant deployments will be blocked by Kyverno.
```

**Example: Documentation Testing**
```
User: I want to test my README.md file to make sure all the examples work

Agent: I'll help you test your README.md for accuracy. Let me start a documentation testing session.
[Uses testDocs tool]

Agent: Found 6 testable sections in your README. Testing installation instructions...

✅ npm install command works correctly
❌ Configuration example has wrong port number (8080 vs 3000)
⚠️  Claims "works out of the box" but requires additional setup

<<<<<<< HEAD
Which issues would you like me to help you fix?

User: Fix the port number directly in the doc, and I'll create a GitHub issue for the setup requirements.

Agent: ✅ Documentation testing complete! Fixed 1 issue directly, 1 issue tracked externally.
```

*Note: Conversational examples are illustrative - actual AI responses will vary based on specific context and implementation.*

**Example: Shared Prompts Library**
```
# Conversational approach
User: I want to create a new PRD for a feature

Agent: I'll help you create a documentation-first PRD. Let me start the process.
[Uses prd-create prompt via /dot-ai:prd-create]

Agent: Great! I've created GitHub issue #34 and the PRD file. What feature would you like to document?

# Direct slash command approach  
User: /dot-ai:prd-create

Agent: I'm executing the PRD creation workflow. Please describe the feature you want to create a PRD for...
```

📖 **[Complete MCP Setup Guide →](docs/mcp-setup.md)** - Detailed configuration, troubleshooting, and examples


=======
📖 **[Complete MCP Setup Guide →](docs/mcp-setup.md)** - Detailed configuration, troubleshooting, and examples


>>>>>>> cb73cf86

## Troubleshooting

### MCP Issues

**MCP server won't start:**
- Verify environment variables are correctly configured in `.mcp.json` env section
- Check session directory exists and is writable
- Ensure `ANTHROPIC_API_KEY` is valid

**"No active cluster" errors:**
- Verify kubectl connectivity: `kubectl cluster-info`
- Check KUBECONFIG path in environment variables
- Test cluster access: `kubectl get nodes`

## Documentation

### 🚀 Getting Started
- **[MCP Setup Guide](docs/mcp-setup.md)** - Complete configuration instructions for AI tools integration
- **[Tools and Features Overview](docs/mcp-tools-overview.md)** - Comprehensive guide to all available tools and features

## Support

- **Issues**: [GitHub Issues](https://github.com/vfarcic/dot-ai/issues)

## Contributing

We welcome contributions! Please:
- Fork the repository and create a feature branch
- Run tests with `npm test` to ensure changes work correctly
- Follow existing code style and conventions
- Submit a pull request with a clear description of changes

## License

MIT License - see [LICENSE](LICENSE) file for details.

---

**DevOps AI Toolkit** - AI-powered development productivity platform for enhanced software development workflows.
<|MERGE_RESOLUTION|>--- conflicted
+++ resolved
@@ -16,14 +16,11 @@
 - **Platform Engineers**: Create organizational deployment patterns that enhance AI recommendations with institutional knowledge and best practices, and scan cluster resources to enable semantic matching for dramatically improved recommendation accuracy
 - **Security Engineers**: Define governance policies that integrate into deployment workflows with optional Kyverno enforcement
 
-<<<<<<< HEAD
 ### Kubernetes Issue Remediation
 - **DevOps Engineers**: Quickly diagnose and fix Kubernetes issues without deep troubleshooting expertise
 - **SRE Teams**: Automate root cause analysis and generate executable remediation commands
 - **Support Teams**: Handle incident response with AI-guided investigation and repair workflows
 
-=======
->>>>>>> cb73cf86
 ### Documentation Testing  
 - **Documentation Maintainers**: Automatically validate documentation accuracy and catch outdated content
 - **Technical Writers**: Identify which sections need updates and prioritize work effectively
@@ -69,7 +66,6 @@
 
 **Get Started**: See the [Tools and Features Overview](./docs/mcp-tools-overview.md) for complete guide to all available tools including capability management, deployment recommendations, and workflow integration.
 
-<<<<<<< HEAD
 ### Kubernetes Issue Remediation
 🔍 **AI-Powered Root Cause Analysis**: Multi-step investigation loop identifies the real cause behind Kubernetes failures  
 🛠️ **Executable Remediation**: Generates specific kubectl commands with risk assessment and validation  
@@ -77,8 +73,6 @@
 🔒 **Safety Mechanisms**: Automatic fallback to manual mode when validation discovers additional issues  
 🎯 **Cross-Resource Intelligence**: Understands how pod issues may require fixes in different resource types (storage, networking, etc.)
 
-=======
->>>>>>> cb73cf86
 ### Documentation Testing & Validation
 📖 **Automated Testing**: Validates documentation by executing commands and testing examples  
 🔍 **Two-Phase Validation**: Tests both functionality (does it work?) and semantic accuracy (are descriptions truthful?)  
@@ -88,23 +82,15 @@
 ### Organizational Pattern Management
 🏛️ **Pattern Creation**: Define organizational deployment patterns that capture institutional knowledge  
 🧠 **AI Enhancement**: Patterns automatically enhance deployment recommendations with organizational context  
-<<<<<<< HEAD
-🔍 **Semantic Search**: Uses Vector DB technology for intelligent pattern matching based on user intent  
-=======
 🔍 **Semantic Search**: Uses Vector DB (Qdrant) for intelligent pattern matching based on user intent  
->>>>>>> cb73cf86
 📋 **Best Practices**: Share deployment standards across teams through reusable patterns
 
 ### Policy Management & Governance
 🛡️ **Policy Creation**: Define governance policies that guide users toward compliant configurations  
 ⚠️ **Compliance Integration**: Policies create required questions with compliance indicators during deployment  
 🤖 **Kyverno Generation**: Automatically generates Kyverno ClusterPolicies for active enforcement  
-<<<<<<< HEAD
-🎯 **Proactive Governance**: Prevents configuration drift by embedding compliance into the recommendation workflow
-=======
 🎯 **Proactive Governance**: Prevents configuration drift by embedding compliance into the recommendation workflow  
 🔍 **Vector Storage**: Uses Qdrant Vector DB for semantic policy matching and retrieval
->>>>>>> cb73cf86
 
 ### Shared Prompts Library
 🎯 **Native Slash Commands**: Prompts appear as `/dot-ai:prompt-name` in your coding agent  
@@ -151,7 +137,6 @@
 - **Vector DB service** (Qdrant) for pattern storage and semantic search
 - **OpenAI API key** (required) for semantic pattern matching and vector operations
 - See the [Pattern Management Guide](./docs/pattern-management-guide.md) for complete setup
-<<<<<<< HEAD
 
 **For policy management and governance:**
 - **Vector DB service** (Qdrant) for policy storage and semantic search
@@ -163,19 +148,6 @@
 
 DevOps AI Toolkit is designed to be used through AI development tools via MCP (Model Context Protocol). No direct installation needed - simply configure your AI tool to connect to the MCP server.
 
-=======
-
-**For policy management and governance:**
-- **Vector DB service** (Qdrant) for policy storage and semantic search
-- **OpenAI API key** (required) for semantic policy matching and vector operations  
-- **Optional**: Kyverno installed in cluster for active policy enforcement
-- See the [Policy Management Guide](./docs/policy-management-guide.md) for complete setup
-
-### Installation
-
-DevOps AI Toolkit is designed to be used through AI development tools via MCP (Model Context Protocol). No direct installation needed - simply configure your AI tool to connect to the MCP server.
-
->>>>>>> cb73cf86
 ### Usage
 
 **🎯 Recommended: Docker Setup (Complete Stack)**
@@ -220,15 +192,9 @@
 - ✅ **All Features Working**: Capability management, pattern storage, policy governance, semantic search
 - ✅ **No External Dependencies**: Everything runs in containers
 - ✅ **Kubernetes Integration**: Direct kubectl access to your clusters
-<<<<<<< HEAD
 
 **Alternative Methods**: See the [MCP Setup Guide](docs/mcp-setup.md) for NPX (Node.js) and Development setup options.
 
-=======
-
-**Alternative Methods**: See the [MCP Setup Guide](docs/mcp-setup.md) for NPX (Node.js) and Development setup options.
-
->>>>>>> cb73cf86
 3. **Start your MCP client:**
 ```bash
 claude  # or your preferred MCP-enabled AI tool
@@ -248,15 +214,9 @@
 What type of web application is this? Is it for development or production? 
 Does it need external access?
 [Uses recommend tool for clarification]
-<<<<<<< HEAD
 
 User: It's a production Node.js API that needs external access
 
-=======
-
-User: It's a production Node.js API that needs external access
-
->>>>>>> cb73cf86
 Agent: Perfect! Based on your production requirements, I found 3 deployment options. 
 Let's use the Production Web Stack with external access.
 What's your application name and container image?
@@ -274,7 +234,6 @@
 ```
 User: I want to scan my cluster for resource capabilities to improve recommendations
 
-Agent: I'll help you scan your cluster to discover semantic capabilities. This will dramatically improve recommendation accuracy.
 [Uses manageOrgData with capabilities scanning]
 
 Agent: Would you like to scan all cluster resources or specify a subset?
@@ -293,7 +252,6 @@
 Agent: Perfect! I found sqls.devopstoolkit.live as the top match - it's a managed database solution supporting PostgreSQL with multi-cloud capabilities and low complexity. Much better than the generic StatefulSet approach I would have suggested before!
 ```
 
-<<<<<<< HEAD
 **Example: Kubernetes Issue Remediation**
 ```
 User: Something is wrong with my database in postgres-demo namespace
@@ -315,8 +273,6 @@
 ```
 
 **Example: Policy Management**
-=======
-**Example: Policy Management**
 ```
 User: I want to create a policy requiring resource limits on all deployments
 
@@ -374,75 +330,9 @@
 User: /dot-ai:prd-create
 
 Agent: I'm executing the PRD creation workflow. Please describe the feature you want to create a PRD for...
->>>>>>> cb73cf86
-```
-User: I want to create a policy requiring resource limits on all deployments
-
-Agent: I'll help you create a governance policy for resource limits. Let me start the creation workflow.
-[Uses manageOrgData with policy creation]
-
-Agent: Please describe your resource limits policy intent:
-
-User: All container deployments must have CPU and memory limits to prevent resource exhaustion. CPU limits should be between 100m-2000m, memory between 128Mi-4Gi.
-
-Agent: Excellent! I've created your Resource Limits Policy and generated a Kyverno ClusterPolicy for enforcement. 
-
-Would you like to:
-1. Store policy intent only (for AI guidance)  
-2. Apply Kyverno policy to cluster (active enforcement)
-
-User: Apply the Kyverno policy for active enforcement
-
-Agent: ✅ Policy deployed! Now when users deploy applications, they'll get required questions for CPU/memory limits with your specified ranges, and any non-compliant deployments will be blocked by Kyverno.
-```
-
-**Example: Documentation Testing**
-```
-User: I want to test my README.md file to make sure all the examples work
-
-Agent: I'll help you test your README.md for accuracy. Let me start a documentation testing session.
-[Uses testDocs tool]
-
-Agent: Found 6 testable sections in your README. Testing installation instructions...
-
-✅ npm install command works correctly
-❌ Configuration example has wrong port number (8080 vs 3000)
-⚠️  Claims "works out of the box" but requires additional setup
-
-<<<<<<< HEAD
-Which issues would you like me to help you fix?
-
-User: Fix the port number directly in the doc, and I'll create a GitHub issue for the setup requirements.
-
-Agent: ✅ Documentation testing complete! Fixed 1 issue directly, 1 issue tracked externally.
-```
-
-*Note: Conversational examples are illustrative - actual AI responses will vary based on specific context and implementation.*
-
-**Example: Shared Prompts Library**
-```
-# Conversational approach
-User: I want to create a new PRD for a feature
-
-Agent: I'll help you create a documentation-first PRD. Let me start the process.
-[Uses prd-create prompt via /dot-ai:prd-create]
-
-Agent: Great! I've created GitHub issue #34 and the PRD file. What feature would you like to document?
-
-# Direct slash command approach  
-User: /dot-ai:prd-create
-
-Agent: I'm executing the PRD creation workflow. Please describe the feature you want to create a PRD for...
 ```
 
 📖 **[Complete MCP Setup Guide →](docs/mcp-setup.md)** - Detailed configuration, troubleshooting, and examples
-
-
-=======
-📖 **[Complete MCP Setup Guide →](docs/mcp-setup.md)** - Detailed configuration, troubleshooting, and examples
-
-
->>>>>>> cb73cf86
 
 ## Troubleshooting
 
