--- conflicted
+++ resolved
@@ -1,12 +1,7 @@
 {
   "name": "@vfarcic/dot-ai",
-<<<<<<< HEAD
-  "version": "0.39.0",
-  "description": "Universal Kubernetes application deployment agent with MCP interface",
-=======
   "version": "0.40.0",
   "description": "Universal Kubernetes application deployment agent with CLI and MCP interfaces",
->>>>>>> 84fcc0ea
   "main": "dist/index.js",
   "types": "dist/index.d.ts",
   "bin": {
