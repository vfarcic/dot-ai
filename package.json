--- conflicted
+++ resolved
@@ -1,13 +1,8 @@
 {
   "name": "@vfarcic/dot-ai",
-<<<<<<< HEAD
-  "version": "0.85.0",
-  "description": "AI-powered development productivity platform that enhances software development workflows through intelligent automation and AI-driven assistance",
-=======
   "version": "0.90.0",
   "description": "AI-powered development productivity platform that enhances software development workflows through intelligent automation and AI-driven assistance",
   "mcpName": "io.github.vfarcic/dot-ai",
->>>>>>> cb73cf86
   "main": "dist/index.js",
   "types": "dist/index.d.ts",
   "bin": {
@@ -76,11 +71,7 @@
     "LICENSE"
   ],
   "devDependencies": {
-<<<<<<< HEAD
-    "@types/glob": "^8.1.0",
-=======
     "@types/glob": "^9.0.0",
->>>>>>> cb73cf86
     "@types/jest": "^29.5.0",
     "@types/node": "^22.0.0",
     "@typescript-eslint/eslint-plugin": "^6.21.0",
@@ -93,19 +84,11 @@
     "typescript": "^5.0.0"
   },
   "dependencies": {
-<<<<<<< HEAD
-    "@anthropic-ai/sdk": "^0.61.0",
-    "@kubernetes/client-node": "^1.3.0",
-    "@modelcontextprotocol/sdk": "^1.13.2",
-    "@qdrant/js-client-rest": "^1.15.0",
-    "@vfarcic/dot-ai": "^0.82.0",
-=======
     "@anthropic-ai/sdk": "^0.62.0",
     "@kubernetes/client-node": "^1.3.0",
     "@modelcontextprotocol/sdk": "^1.13.2",
     "@qdrant/js-client-rest": "^1.15.0",
     "@vfarcic/dot-ai": "^0.90.0",
->>>>>>> cb73cf86
     "glob": "^11.0.3",
     "openai": "^5.11.0",
     "yaml": "^2.8.0"
