--- conflicted
+++ resolved
@@ -1,10 +1,6 @@
 {
   "name": "@vfarcic/dot-ai",
-<<<<<<< HEAD
-  "version": "0.163.0",
-=======
   "version": "0.165.0",
->>>>>>> ca45523e
   "description": "AI-powered development productivity platform that enhances software development workflows through intelligent automation and AI-driven assistance",
   "mcpName": "io.github.vfarcic/dot-ai",
   "main": "dist/index.js",
