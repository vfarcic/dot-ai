{
  "name": "@vfarcic/dot-ai",
<<<<<<< HEAD
  "version": "0.68.1",
=======
  "version": "0.69.0",
>>>>>>> 0ae9d352
  "description": "AI-powered development productivity platform that enhances software development workflows through intelligent automation and AI-driven assistance",
  "main": "dist/index.js",
  "types": "dist/index.d.ts",
  "bin": {
    "dot-ai-mcp": "./dist/mcp/server.js"
  },
  "exports": {
    ".": "./dist/index.js",
    "./mcp": "./dist/mcp/server.js"
  },
  "scripts": {
    "pretest": "npm run build",
    "test": "jest --silent",
    "test:verbose": "jest --verbose",
    "test:watch": "jest --watch --silent",
    "test:coverage": "jest --coverage --silent",
    "clean": "rm -rf dist",
    "prebuild": "npm run clean && npm run lint",
    "build": "tsc --sourceMap false",
    "postbuild": "chmod +x dist/mcp/server.js",
    "build:prod": "npm run clean && tsc --sourceMap false --removeComments true",
    "build:dev": "tsc --sourceMap true",
    "build:watch": "tsc --watch",
    "build:mcp": "npm run build && echo 'MCP server built successfully'",
    "dev": "ts-node src/index.ts",
    "start:mcp": "node dist/mcp/server.js",
    "lint": "eslint src/ --ext .ts",
    "format": "prettier --write src/",
    "ci": "npm run lint && npm run ci:build && npm run ci:test && npm audit --audit-level moderate",
    "ci:test": "npm run test",
    "ci:build": "npm run build:prod",
    "audit": "npm audit",
    "version:dev": "npm version patch --preid=devel --prerelease",
    "version:prod": "npm version patch"
  },
  "keywords": [
    "kubernetes",
    "deployment",
    "mcp",
    "devops",
    "containers",
    "ai",
    "automation",
    "cloud-native"
  ],
  "author": "Viktor Farcic",
  "license": "MIT",
  "repository": {
    "type": "git",
    "url": "https://github.com/vfarcic/dot-ai.git"
  },
  "bugs": {
    "url": "https://github.com/vfarcic/dot-ai/issues"
  },
  "homepage": "https://github.com/vfarcic/dot-ai#readme",
  "publishConfig": {
    "access": "public"
  },
  "engines": {
    "node": ">=18.0.0"
  },
  "files": [
    "dist",
    "prompts",
    "shared-prompts",
    "README.md",
    "LICENSE"
  ],
  "devDependencies": {
    "@types/glob": "^8.1.0",
    "@types/jest": "^29.5.0",
    "@types/node": "^20.0.0",
    "@typescript-eslint/eslint-plugin": "^6.21.0",
    "@typescript-eslint/parser": "^6.21.0",
    "eslint": "^8.0.0",
    "jest": "^29.5.0",
    "prettier": "^3.0.0",
    "ts-jest": "^29.1.0",
    "ts-node": "^10.9.0",
    "typescript": "^5.0.0"
  },
  "dependencies": {
    "@anthropic-ai/sdk": "^0.27.0",
    "@kubernetes/client-node": "^1.3.0",
    "@modelcontextprotocol/sdk": "^1.13.2",
    "@qdrant/js-client-rest": "^1.15.0",
    "@vfarcic/dot-ai": "^0.34.0",
    "glob": "^11.0.3",
    "openai": "^5.11.0",
    "yaml": "^2.8.0"
  },
  "jest": {
    "preset": "ts-jest",
    "testEnvironment": "node",
    "silent": false,
    "verbose": false,
    "roots": [
      "<rootDir>/src",
      "<rootDir>/tests"
    ],
    "testMatch": [
      "**/__tests__/**/*.ts",
      "**/*.test.ts",
      "**/*.spec.ts"
    ],
    "collectCoverageFrom": [
      "src/**/*.ts",
      "!src/**/*.d.ts",
      "!src/**/index.ts"
    ],
    "coverageDirectory": "coverage",
    "coverageReporters": [
      "text",
      "lcov",
      "html"
    ],
    "moduleNameMapper": {
      "@kubernetes/client-node": "<rootDir>/tests/__mocks__/@kubernetes/client-node.ts"
    },
    "setupFilesAfterEnv": [
      "<rootDir>/tests/setup.ts"
    ]
  }
}<|MERGE_RESOLUTION|>--- conflicted
+++ resolved
@@ -1,10 +1,6 @@
 {
   "name": "@vfarcic/dot-ai",
-<<<<<<< HEAD
-  "version": "0.68.1",
-=======
   "version": "0.69.0",
->>>>>>> 0ae9d352
   "description": "AI-powered development productivity platform that enhances software development workflows through intelligent automation and AI-driven assistance",
   "main": "dist/index.js",
   "types": "dist/index.d.ts",
